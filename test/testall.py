import pdb
import os
import sys
import unittest

<<<<<<< HEAD
ironable = rdk = cdk = obabel = webel = opsin = None
=======
indy = ironable = rdk = cdk = obabel = webel = None
>>>>>>> 9b5e6965
try:
    from cinfony import cdk
except (RuntimeError, ImportError, KeyError):
    pass
try:
    from cinfony import obabel
except (ImportError, AttributeError):
    pass
try:
    from cinfony import rdk
except ImportError:
    pass
<<<<<<< HEAD
try:
    from cinfony import opsin
except ImportError:
    pass
from cinfony import webel
=======
##from cinfony import webel
from cinfony import indy
>>>>>>> 9b5e6965

class myTestCase(unittest.TestCase):
    """Additional methods not present in Jython 2.2"""
    # Taken from unittest.py in Python 2.5 distribution
    def assertFalse(self, expr, msg=None):
        "Fail the test if the expression is true."
        if expr: raise self.failureException, msg
    def assertTrue(self, expr, msg=None):
        """Fail the test unless the expression is true."""
        if not expr: raise self.failureException, msg
    def assertAlmostEqual(self, first, second, places=7, msg=None):
        """Fail if the two objects are unequal as determined by their
           difference rounded to the given number of decimal places
           (default 7) and comparing to zero.

           Note that decimal places (from zero) are usually not the same
           as significant digits (measured from the most signficant digit).
        """
        if round(second-first, places) != 0:
            raise self.failureException, \
                  (msg or '%r != %r within %r places' % (first, second, places))

class TestOpsin(myTestCase):
    toolkit = opsin
    
    def testconversion(self):
        """Convert from acetylsaliclyic acid to other formats"""
        mol = self.toolkit.readstring("iupac", "benzene")
        self.assertEqual(mol.write("smi"), "C1=CC=CC=C1")
        self.assertEqual(mol.write("inchi"), "InChI=1/C6H6/c1-2-4-6-5-3-1/h1-6H")
        cml = mol.write("cml")
    def testnoconversion(self):
        """A failed conversion - should raise IOError"""
        self.assertRaises(IOError, self.toolkit.readstring, "iupac", "Nosuchname")
    def testnoformats(self):
        """No such format - should raise ValueError"""
        self.assertRaises(ValueError, self.toolkit.readstring, "noel", "benzene")
    def testwritefile(self):
        """Test writing a file"""
        if os.path.isfile("tmp.cml"):
            os.remove("tmp.cml")
        mol = self.toolkit.readstring("iupac", "benzene")
        mol.write("cml", "tmp.cml")
        self.assertTrue(os.path.isfile("tmp.cml"))
        self.assertRaises(IOError, mol.write, "cml", "tmp.cml")
        mol.write("cml", "tmp.cml", overwrite=True)
        os.remove("tmp.cml")

class TestToolkit(myTestCase):
    
    def setUp(self):
        self.mols = [self.toolkit.readstring("smi", "CCCC"),
                     self.toolkit.readstring("smi", "CCCN")]
        self.head = list(self.toolkit.readfile("sdf", "head.sdf"))
        self.atom = self.head[0].atoms[1]

    def testattributes(self):
        """Test attributes like informats, descs and so on"""
        informats, outformats = self.toolkit.informats, self.toolkit.outformats
        self.assertNotEqual(len(self.toolkit.informats.keys()), 0)
        self.assertNotEqual(len(self.toolkit.outformats.keys()), 0)
        self.assertNotEqual(len(self.toolkit.descs), 0)
        self.assertNotEqual(len(self.toolkit.forcefields), 0)
        self.assertNotEqual(len(self.toolkit.fps), 0)

    def FPaccesstest(self):
        # Should raise AttributeError
        return self.mols[0].calcfp().nosuchname

    def testFPTanimoto(self):
        """Test the calculation of the Tanimoto coefficient"""
        fps = [x.calcfp() for x in self.mols]
        self.assertAlmostEqual(fps[0] | fps[1], self.tanimotoresult, 3)
        
    def testFPstringrepr(self):
        """Test the string representation and corner cases."""
        self.assertRaises(ValueError, self.mols[0].calcfp, "Nosuchname")
        self.assertRaises(AttributeError, self.FPaccesstest)
        r = str(self.mols[0].calcfp())
        t = r.split(", ")
        self.assertEqual(len(t), self.Nfpbits)
        
    def testFPbits(self):
        """Test whether the bits are set correctly."""
        bits = [x.calcfp().bits for x in self.mols]
        self.assertEqual(len(bits[0]), self.Nbits)
        bits = [set(x) for x in bits]
        # Calculate the Tanimoto coefficient the old-fashioned way
        tanimoto = len(bits[0] & bits[1]) / float(len(bits[0] | bits[1]))
        self.assertAlmostEqual(tanimoto, self.tanimotoresult, 3)

    def RSaccesstest(self):
        # Should raise AttributeError
        return self.mols[0].nosuchname

    def testRSformaterror(self):
        """Test that invalid formats raise an error"""
        self.assertRaises(ValueError, self.toolkit.readstring, "noel", "jkjk")
        self.assertRaises(IOError, self.toolkit.readstring, "smi", "&*)(%)($)")

    def testselfconversion(self):
        """Test that the toolkit can eat its own dog-food."""
        newmol = self.toolkit.Molecule(self.head[0])
        self.assertEqual(newmol._exchange,
                         self.head[0]._exchange)
        newmol = self.toolkit.Molecule(self.mols[0])
        self.assertEqual(newmol._exchange,
                         self.mols[0]._exchange)

    def testLocalOpt(self):
        """Test that local optimisation affects the coordinates"""
        oldcoords = self.head[0].atoms[0].coords
        self.head[0].localopt()
        newcoords = self.head[0].atoms[0].coords
        self.assertNotEqual(oldcoords, newcoords)

    def notestMake3D(self):
        """Test that 3D coordinate generation does something"""
        mol = self.mols[0]
        mol.make3D()
        self.assertNotEqual(mol.atoms[3].coords, (0., 0., 0.))

    def testDraw(self):
        """Create a 2D depiction"""
        self.mols[0].draw(show=False,
                          filename="%s.png" % self.toolkit.__name__)
        self.mols[0].draw(show=False) # Just making sure that it doesn't raise an Error
        self.mols[0].draw(show=False, update=True)
        coords = [x.coords for x in self.mols[0].atoms[0:2]]
        self.assertNotEqual(coords, [(0., 0., 0.), (0., 0., 0.)])
        self.mols[0].draw(show=False, usecoords=True,
                          filename="%s_b.png" % self.toolkit.__name__)

    def testRSgetprops(self):
        """Get the values of the properties."""
        # self.assertAlmostEqual(self.mols[0].exactmass, 58.078, 3)
        # Only OpenBabel has a working exactmass
        self.assertAlmostEqual(self.mols[0].molwt, 58.12, 2)
        self.assertEqual(len(self.mols[0].atoms), 4)
        self.assertRaises(AttributeError, self.RSaccesstest)

    def testRoundTripSMILES(self):
        """Convert the SMILES of benzene to itself"""
        benzene = "c1ccccc1"
        mol = self.toolkit.readstring("smi", benzene)
        smi = mol.write("smi").rstrip()
        self.assertEqual(smi, benzene)

    def testRSconversiontoMOL(self):
        """Convert to mol"""
        as_mol = self.mols[0].write("mol")
        test = """
 OpenBabel04220815032D

  4  3  0  0  0  0  0  0  0  0999 V2000
    0.0000    0.0000    0.0000 C   0  0  0  0  0
    0.0000    0.0000    0.0000 C   0  0  0  0  0
    0.0000    0.0000    0.0000 C   0  0  0  0  0
    0.0000    0.0000    0.0000 C   0  0  0  0  0
  1  2  1  0  0  0
  2  3  1  0  0  0
  3  4  1  0  0  0
M  END
"""
        data, result = test.split("\n"), as_mol.split("\n")
        self.assertEqual(len(data), len(result))
        self.assertEqual(data[-2], result[-2].rstrip()) # M  END

    def testRSstringrepr(self):
        """Test the string representation of a molecule"""
        self.assertEqual(str(self.mols[0]).strip(), "CCCC")

    def testRFread(self):
        """Is the right number of molecules read from the file?"""
        self.assertEqual(len(self.mols), 2)

    def RFreaderror(self):
        mol = self.toolkit.readfile("sdf", "nosuchfile.sdf").next()

    def testRFmissingfile(self):
        """Test that reading from a non-existent file raises an error."""
        self.assertRaises(IOError, self.RFreaderror)

    def RFformaterror(self):
        mol = self.toolkit.readfile("noel", "head.sdf").next()
    
    def testRFformaterror(self):
        """Test that invalid formats raise an error"""
        self.assertRaises(ValueError, self.RFformaterror)

    def RFunitcellerror(self):
        unitcell = self.mols[0].unitcell
    
    def testRFunitcellerror(self):
        """Test that accessing the unitcell raises an error"""
        self.assertRaises(AttributeError, self.RFunitcellerror)

    def testRFconversion(self):
        """Convert to smiles"""
        as_smi = [mol.write("smi").split("\t")[0] for mol in self.mols]
        ans = []
        for smi in as_smi:
            t = list(smi)
            t.sort()
            ans.append("".join(t))
        test = ['CCCC', 'CCCN']
        self.assertEqual(ans, test)

    def testRFsingletofile(self):
        """Test the molecule.write() method"""
        mol = self.mols[0]
        mol.write("smi", "testoutput.txt")
        test = 'CCCC'
        input = open("testoutput.txt", "r")
        filecontents = input.readlines()[0].split("\t")[0].strip()
        input.close()
        self.assertEqual(filecontents, test)
        self.assertRaises(IOError, mol.write, "smi", "testoutput.txt")
        os.remove("testoutput.txt")
        self.assertRaises(ValueError, mol.write, "noel", "testoutput.txt")
    
    def testRFoutputfile(self):
        """Test the Outputfile class"""
        self.assertRaises(ValueError, self.toolkit.Outputfile, "noel", "testoutput.txt")
        outputfile = self.toolkit.Outputfile("sdf", "testoutput.txt")
        for mol in self.head:
            outputfile.write(mol)
        outputfile.close()
        self.assertRaises(IOError, outputfile.write, mol)
        self.assertRaises(IOError, self.toolkit.Outputfile, "sdf", "testoutput.txt")
        input = open("testoutput.txt", "r")
        numdollar = len([x for x in input.readlines()
                         if x.rstrip() == "$$$$"])
        input.close()
        os.remove("testoutput.txt")
        self.assertEqual(numdollar, 2)

    def RFdesctest(self):
        # Should raise ValueError
        self.mols[0].calcdesc("BadDescName")

    def testRFdesc(self):
        """Test the descriptors"""
        desc = self.mols[1].calcdesc()
        self.assertTrue(len(desc) > 1)
        self.assertAlmostEqual(desc[self.tpsaname], 26.02, 2)
        self.assertRaises(ValueError, self.RFdesctest)

    def MDaccesstest(self):
        # Should raise KeyError
        return self.head[0].data['noel']

    def testMDaccess(self):
        """Change the value of a field"""
        data = self.head[0].data
        self.assertRaises(KeyError, self.MDaccesstest)
        data['noel'] = 'testvalue'
        self.assertEqual(data['noel'], 'testvalue')
        newvalues = {'hey':'there', 'yo':1}
        data.update(newvalues)
        self.assertEqual(data['yo'], '1')
        self.assertTrue('there' in data.values())

    def testMDglobalaccess(self):
        """Check out the keys"""
        data = self.head[0].data
        self.assertFalse(data.has_key('Noel'))
        self.assertEqual(len(data), len(self.datakeys))
        for key in data:
            self.assertEqual(key in self.datakeys, True)
        r = repr(data)
        self.assertTrue(r[0]=="{" and r[-2:]=="'}", r)

    def testMDdelete(self):
        """Delete some keys"""
        data = self.head[0].data
        self.assertTrue(data.has_key('NSC'))
        del data['NSC']
        self.assertFalse(data.has_key('NSC'))
        data.clear()
        self.assertEqual(len(data), 0)

    def testAiteration(self):
        """Test the ability to iterate over the atoms"""
        atoms = [atom for atom in self.head[0]]
        self.assertEqual(len(atoms), self.Natoms)

    def Atomaccesstest(self):
        # Should raise AttributeError
        return self.atom.nosuchname

    def testAattributes(self):
        """Get the values of some properties"""
        self.assertRaises(AttributeError, self.Atomaccesstest)
        self.assertAlmostEqual(self.atom.coords[0], -0.0691, 4)

    def testAstringrepr(self):
        """Test the string representation of the Atom"""
        test = "Atom: 8 (-0.07 5.24 0.03)"
        self.assertEqual(str(self.atom), test)

    def testSMARTS(self):
        """Searching for ethyl groups in triethylamine"""
        mol = self.toolkit.readstring("smi", "CCN(CC)CC")
        smarts = self.toolkit.Smarts("[#6][#6]")
        ans = smarts.findall(mol)
        self.assertEqual(len(ans), 3)

    def testAddh(self):
        """Adding and removing hydrogens"""
        self.assertEqual(len(self.mols[0].atoms),4)
        self.mols[0].addh()
        self.assertEqual(len(self.mols[0].atoms),14)
        self.mols[0].removeh()
        self.assertEqual(len(self.mols[0].atoms),4)
        
class TestOBabel(TestToolkit):
    toolkit = obabel
    tanimotoresult = 1/3.
    Natoms = 15
    tpsaname = "TPSA"
    Nbits = 3
    Nfpbits = 32
    datakeys = ['NSC', 'Comment']

    def testFP_FP3(self):
        "Checking the results from FP3"
        fps = [x.calcfp("FP3") for x in self.mols]
        self.assertEqual(fps[0] | fps[1], 0.)

    def testunitcell(self):
        """Testing unit cell access"""
        mol = self.toolkit.readfile("cif", "hashizume.cif").next()
        cell = mol.unitcell
        self.assertAlmostEqual(cell.GetAlpha(), 92.9, 1)

    def testMDcomment(self):
        """Mess about with the comment field"""
        data = self.head[0].data
        self.assertEqual('Comment' in data, True)
        self.assertEqual(data['Comment'], 'CORINA 2.61 0041  25.10.2001')
        data['Comment'] = 'New comment'
        self.assertEqual(data['Comment'], 'New comment')

    def importtest(self):
        self.mols[0].draw(show=True, usecoords=True)

##    def testDrawdependencies(self):
##        "Testing the draw dependencies"
##        t = self.toolkit.tk
##        self.toolkit.tk = None
##        self.mols[0].draw(show=False, usecoords=True,
##                          filename="%s_b.png" % self.toolkit.__name__)
##        self.assertRaises(ImportError,
##                          self.importtest)
##        self.toolkit.tk = t
##
##        t = self.toolkit.oasa
##        self.toolkit.oasa = None
##        self.assertRaises(ImportError,
##                          self.importtest)
##
    def testRSgetprops(self):
        """Get the values of the properties."""
        self.assertAlmostEqual(self.mols[0].exactmass, 58.078, 3)
        self.assertAlmostEqual(self.mols[0].molwt, 58.122, 3)
        self.assertEqual(len(self.mols[0].atoms), 4)
        self.assertRaises(AttributeError, self.RSaccesstest)

class TestJybel(TestOBabel):
    def testDrawdependencies(self):
        "No testing the draw dependencies"
        pass

    def testDraw(self):
        """No creating a 2D depiction"""
        pass

class TestIronable(TestJybel):
    pass

class TestRDKit(TestToolkit):
    toolkit = rdk
    tanimotoresult = 1/3.
    Natoms = 9
    tpsaname = "TPSA"
    Nbits = 12
    Nfpbits = 64
    datakeys = ['NSC']

    def testRSconversiontoMOL2(self):
        """No conversion to MOL2 done"""
        pass

class TestIndigo(TestToolkit):
    toolkit = indy
    tanimotoresult = 1/3.
    Natoms = 15
    tpsaname = "TPSA"
    Nbits = 3
    Nfpbits = 934
    datakeys = ['NSC']

    def testRSconversiontoMOL2(self):
        """No conversion to MOL2 done"""
        pass

    def testRFdesc(self):
        """No descriptors"""
        pass

    def testattributes(self):
        """Test attributes like informats, descs and so on"""
        informats, outformats = self.toolkit.informats, self.toolkit.outformats
        self.assertNotEqual(len(self.toolkit.informats.keys()), 0)
        self.assertNotEqual(len(self.toolkit.outformats.keys()), 0)
        self.assertNotEqual(len(self.toolkit.fps), 0)

    def testLocalOpt(self):
        """No forcefields"""
        pass


class TestWebel(TestToolkit):
    toolkit = webel
    tanimotoresult = 0.375
    Natoms = 9
    tpsaname = "TPSADescriptor_TopoPSA"
    Nbits = 4
    Nfpbits = 1
    datakeys = ['NSC']

    def setUp(self):
        self.mols = [self.toolkit.readstring("smi", "CCCC"),
                     self.toolkit.readstring("smi", "CCCN")]

    def testselfconversion(self):
        """Test that the toolkit can eat its own dog-food."""
##        newmol = self.toolkit.Molecule(self.head[0])
##        self.assertEqual(newmol._exchange,
##                         self.head[0]._exchange)
        newmol = self.toolkit.Molecule(self.mols[0])
        self.assertEqual(newmol._exchange,
                         self.mols[0]._exchange)
    def testAattributes(self):
        """Not testing atom attributes"""
    def testAstringrepr(self):
        """Not testing atom repr"""
    def testAiteration(self):
        """Not testing the ability to iterate over the atoms"""
    def testAddh(self):
        """Not testing adding/removing hydrogens"""
    def testLocalOpt(self):
        """Not testing local opt"""
    def testMake3D(self):
        """Not generating 3D coordinates"""
    def testMDaccess(self):
        """Not changing the value of a field"""
    def testMDglobalaccess(self):
        """Not checking out the keys"""
    def testMDdelete(self):
        """Not deleting some keys"""
    def testRFmissingfile(self):
        """Not testing that reading from a non-existent file raises an error."""
    def testRFformaterror(self):
        """Not testing that invalid formats raise an error"""
    def testRSgetprops(self):
        """Get the values of the properties."""
        self.assertAlmostEqual(self.mols[0].molwt, 58.12, 2)
        self.assertEqual(self.mols[1].formula, "C3H9N")
        self.assertRaises(AttributeError, self.RSaccesstest)
    def testDraw(self):
        """Create a 2D depiction"""
        self.mols[0].draw(show=False,
                          filename="%s.png" % self.toolkit.__name__)
        self.mols[0].draw(show=False) # Just making sure that it doesn't raise an Error
    def testRSformaterror(self):
        """Test that invalid formats raise an error"""
        self.assertRaises(ValueError, self.toolkit.readstring, "noel", "jkjk")
    def testSMARTS(self):
        """Searching for ethyl groups in triethylamine"""
        mol = self.toolkit.readstring("smi", "CCN(CC)CC")
        smarts = self.toolkit.Smarts("[#6][#6]")
        ans = smarts.match(mol)
        self.assertTrue(ans)
    def testRFoutputfile(self):
        """Test the Outputfile class"""
        self.assertRaises(ValueError, self.toolkit.Outputfile, "noel", "testoutput.txt")
        outputfile = self.toolkit.Outputfile("sdf", "testoutput.txt")
        for mol in self.mols:
            outputfile.write(mol)
        outputfile.close()
        self.assertRaises(IOError, outputfile.write, mol)
        self.assertRaises(IOError, self.toolkit.Outputfile, "sdf", "testoutput.txt")
        input = open("testoutput.txt", "r")
        numdollar = len([x for x in input.readlines()
                         if x.rstrip() == "$$$$"])
        input.close()
        os.remove("testoutput.txt")
        self.assertEqual(numdollar, 2)
    def testattributes(self):
        """Test attributes like informats, descs and so on"""
        informats, outformats = self.toolkit.informats, self.toolkit.outformats
        self.assertNotEqual(len(self.toolkit.informats.keys()), 0)
        self.assertNotEqual(len(self.toolkit.outformats.keys()), 0)
        self.assertNotEqual(len(self.toolkit.getdescs()), 0)
        self.assertNotEqual(len(self.toolkit.fps), 0)
    def testRSconversiontoMOL(self):
        """Convert to mol"""
        as_mol = self.mols[0].write("mol")
        test = """C4H10
APtclcactv01251010412D 0   0.00000     0.00000

 14 13  0  0  0  0  0  0  0  0999 V2000
    2.8660   -0.2500    0.0000 C   0  0  0  0  0  0  0  0  0  0  0  0
    3.7321    0.2500    0.0000 C   0  0  0  0  0  0  0  0  0  0  0  0
    2.0000    0.2500    0.0000 C   0  0  0  0  0  0  0  0  0  0  0  0
    4.5981   -0.2500    0.0000 C   0  0  0  0  0  0  0  0  0  0  0  0
    2.3100    0.7869    0.0000 H   0  0  0  0  0  0  0  0  0  0  0  0
    1.4631    0.5600    0.0000 H   0  0  0  0  0  0  0  0  0  0  0  0
    1.6900   -0.2869    0.0000 H   0  0  0  0  0  0  0  0  0  0  0  0
    2.4675   -0.7249    0.0000 H   0  0  0  0  0  0  0  0  0  0  0  0
    3.2646   -0.7249    0.0000 H   0  0  0  0  0  0  0  0  0  0  0  0
    4.1306    0.7249    0.0000 H   0  0  0  0  0  0  0  0  0  0  0  0
    3.3335    0.7249    0.0000 H   0  0  0  0  0  0  0  0  0  0  0  0
    4.2881   -0.7869    0.0000 H   0  0  0  0  0  0  0  0  0  0  0  0
    5.1350   -0.5600    0.0000 H   0  0  0  0  0  0  0  0  0  0  0  0
    4.9081    0.2869    0.0000 H   0  0  0  0  0  0  0  0  0  0  0  0
  1  3  1  0  0  0  0
  1  2  1  0  0  0  0
  2  4  1  0  0  0  0
  3  5  1  0  0  0  0
  3  6  1  0  0  0  0
  3  7  1  0  0  0  0
  1  8  1  0  0  0  0
  1  9  1  0  0  0  0
  2 10  1  0  0  0  0
  2 11  1  0  0  0  0
  4 12  1  0  0  0  0
  4 13  1  0  0  0  0
  4 14  1  0  0  0  0
M  END
$$$$"""
        data, result = test.split("\n"), as_mol.split("\n")
        self.assertEqual(len(data), len(result))
        self.assertEqual(data[-2], result[-2].rstrip()) # M  END
        
        
class TestCDK(TestToolkit):
    toolkit = cdk
    tanimotoresult = 0.571
    Natoms = 15
    tpsaname = "tpsa"
    Nbits = 4
    Nfpbits = 4 # The CDK uses a true java.util.Bitset
    datakeys = ['NSC', 'cdk:Remark', 'cdk:Title']

    def testLocalOpt(self):
        """No local opt testing done"""
        pass
    def testMake3D(self):
        """No 3D coordinate generation done"""
        pass

    def testRSgetprops(self):
        """Get the values of the properties."""
        # self.assertAlmostEqual(self.mols[0].exactmass, 58.078, 3)
        # Only OpenBabel has a working exactmass
        self.assertAlmostEqual(self.mols[0].molwt, 58.12, 2)
        self.assertEqual(len(self.mols[0].atoms), 4)
        self.assertRaises(AttributeError, self.RSaccesstest)

##    def testRFoutputfile(self):
##        pass

if __name__=="__main__":
    if os.path.isfile("testoutput.txt"):
        os.remove("testoutput.txt")

    lookup = {'cdk': TestCDK, 'obabel':TestOBabel, 'rdk':TestRDKit,
<<<<<<< HEAD
              'webel': TestWebel, 'opsin': TestOpsin}
=======
              'webel': TestWebel, 'indy': TestIndigo}
>>>>>>> 9b5e6965
    if sys.platform[:4] == "java":
        lookup['obabel'] = TestJybel
        del lookup['rdk']
    elif sys.platform[:3] == "cli":
        lookup['obabel'] = TestIronable
        del lookup['rdk']
        del lookup['cdk']
        del lookup['opsin']

    testcases = lookup.values()

    if len(sys.argv) > 1:
        testcases = [lookup[x] for x in sys.argv[1:]]

    for testcase in testcases:
        print "\n\n\nTESTING %s\n%s\n\n" % (testcase.__name__, "== "*10)
        myunittest = unittest.defaultTestLoader.loadTestsFromTestCase(testcase)
        unittest.TextTestRunner(verbosity=2).run(myunittest)<|MERGE_RESOLUTION|>--- conflicted
+++ resolved
@@ -3,11 +3,7 @@
 import sys
 import unittest
 
-<<<<<<< HEAD
-ironable = rdk = cdk = obabel = webel = opsin = None
-=======
-indy = ironable = rdk = cdk = obabel = webel = None
->>>>>>> 9b5e6965
+indy = ironable = rdk = cdk = obabel = webel = opsin = None
 try:
     from cinfony import cdk
 except (RuntimeError, ImportError, KeyError):
@@ -20,16 +16,15 @@
     from cinfony import rdk
 except ImportError:
     pass
-<<<<<<< HEAD
 try:
     from cinfony import opsin
 except ImportError:
     pass
+try:
+    from cinfony import indy
+except ImportError:
+    pass
 from cinfony import webel
-=======
-##from cinfony import webel
-from cinfony import indy
->>>>>>> 9b5e6965
 
 class myTestCase(unittest.TestCase):
     """Additional methods not present in Jython 2.2"""
@@ -610,11 +605,7 @@
         os.remove("testoutput.txt")
 
     lookup = {'cdk': TestCDK, 'obabel':TestOBabel, 'rdk':TestRDKit,
-<<<<<<< HEAD
-              'webel': TestWebel, 'opsin': TestOpsin}
-=======
-              'webel': TestWebel, 'indy': TestIndigo}
->>>>>>> 9b5e6965
+              'webel': TestWebel, 'opsin': TestOpsin, 'indy': TestIndigo}
     if sys.platform[:4] == "java":
         lookup['obabel'] = TestJybel
         del lookup['rdk']
